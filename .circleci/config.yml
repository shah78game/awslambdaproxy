version: 2
jobs:
  build:
    docker:
      - image: circleci/golang:1.14

    steps:
      - checkout
      - run: go get -u github.com/go-bindata/go-bindata/...
      - run: make
      - store_artifacts:
<<<<<<< HEAD
          path: build/zip/awslambdaproxy-linux-x86-64.zip
          destination: awslambdaproxy-linux-x86-64.zip
      - store_artifacts:
          path: build/zip/lambda.zip
          destination: lambda.zip
=======
          path: artifacts
>>>>>>> e8cc220d
<|MERGE_RESOLUTION|>--- conflicted
+++ resolved
@@ -9,12 +9,4 @@
       - run: go get -u github.com/go-bindata/go-bindata/...
       - run: make
       - store_artifacts:
-<<<<<<< HEAD
-          path: build/zip/awslambdaproxy-linux-x86-64.zip
-          destination: awslambdaproxy-linux-x86-64.zip
-      - store_artifacts:
-          path: build/zip/lambda.zip
-          destination: lambda.zip
-=======
-          path: artifacts
->>>>>>> e8cc220d
+          path: artifacts